--- conflicted
+++ resolved
@@ -258,7 +258,6 @@
   long getMajorCompactedCellsSize();
 
   /**
-<<<<<<< HEAD
    * Gets the number of cells move to mob during compaction.
    */
   long getMobCompactedIntoMobCellsCount();
